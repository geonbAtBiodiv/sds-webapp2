buildscript {
    repositories {
        mavenLocal()
        maven { url "https://repo.grails.org/grails/core" }
    }
    dependencies {
        classpath "org.grails:grails-gradle-plugin:$grailsVersion"
        classpath "com.bertramlabs.plugins:asset-pipeline-gradle:2.14.1"
        //classpath "org.grails.plugins:hibernate5:${gormVersion-".RELEASE"}"
    }
}

<<<<<<< HEAD
version "1.6.3"
=======
version "1.6.4-SNAPSHOT"
>>>>>>> 7f130508
group "au.org.ala"

apply plugin:"eclipse"
apply plugin:"idea"
apply plugin:"war"
apply plugin:"org.grails.grails-web"
apply plugin:"org.grails.grails-gsp"
apply plugin:"asset-pipeline"

apply from: 'https://raw.githubusercontent.com/AtlasOfLivingAustralia/travis-build-configuration/master/travis_grails_publish.gradle'

repositories {
    mavenLocal()
    maven { url "https://repo.grails.org/grails/core" }
    maven { url "https://nexus.ala.org.au/content/groups/public/" }
}

dependencies {
    compile "org.springframework.boot:spring-boot-autoconfigure"
    compile "org.grails:grails-core"
    compile "org.springframework.boot:spring-boot-starter-actuator"
    compile "org.springframework.boot:spring-boot-starter-tomcat"
    compile "org.grails:grails-dependencies"
    compile "org.grails:grails-web-boot"
    compile "org.grails.plugins:cache"
    //compile "org.grails.plugins:views-json:1.1.6"
    //compile "org.grails.plugins:scaffolding"
    //compile "org.grails.plugins:hibernate5"
    //compile "org.hibernate:hibernate-core:5.1.3.Final"
    //compile "org.hibernate:hibernate-ehcache:5.1.3.Final"
    console "org.grails:grails-console"
    profile "org.grails.profiles:web"
    runtime "com.bertramlabs.plugins:asset-pipeline-grails:2.14.1"
    runtime "org.hibernate:hibernate-validator:5.4.2.Final"
    //runtime "com.h2database:h2"
    testCompile "org.grails:grails-plugin-testing"
    testCompile "org.grails.plugins:geb"
    testRuntime "org.seleniumhq.selenium:selenium-htmlunit-driver:2.47.1"
    testRuntime "net.sourceforge.htmlunit:htmlunit:2.18"

    compile(group: 'au.org.ala', name: 'sds', version: '1.4.8-SNAPSHOT') {
        exclude group: 'org.springframework', module: 'spring-jdbc'
        exclude group: 'javax.servlet', module: 'servlet-api'
        exclude group: 'org.apache.bval', module: 'org.apache.bval.bundle'
        exclude group: 'org.slf4j', module: 'slf4j-log4j12'
    }
    compile 'org.grails.plugins:external-config:1.1.1'
    compile group: 'org.grails.plugins', name: 'ala-bootstrap3', version: '3.2.3'
    compile(group: 'org.grails.plugins', name: 'ala-auth', version:'3.1.3') {
        exclude group: 'javax.servlet', module: 'servlet-api'
    }
    compile group: 'org.grails.plugins', name: 'ala-admin-plugin', version: '2.1'
}

bootRun {
    jvmArgs('-Dspring.output.ansi.enabled=always')
    addResources = true
}


assets {
    minifyJs = true
    minifyCss = true
}<|MERGE_RESOLUTION|>--- conflicted
+++ resolved
@@ -10,11 +10,7 @@
     }
 }
 
-<<<<<<< HEAD
-version "1.6.3"
-=======
 version "1.6.4-SNAPSHOT"
->>>>>>> 7f130508
 group "au.org.ala"
 
 apply plugin:"eclipse"
