--- conflicted
+++ resolved
@@ -1,8 +1,5 @@
-<<<<<<< HEAD
-=======
+import grails.util.Environment
 import ch.qos.logback.core.util.FileSize
->>>>>>> 05398422
-import grails.util.Environment
 import org.springframework.boot.logging.logback.ColorConverter
 import org.springframework.boot.logging.logback.WhitespaceThrowableProxyConverter
 
@@ -63,11 +60,7 @@
                 maxFileSize = FileSize.valueOf('1MB')
             }
         }
-<<<<<<< HEAD
-        root(INFO, [TOMCAT_LOG])
-=======
         root(WARN, [TOMCAT_LOG])
->>>>>>> 05398422
         break
     case Environment.DEVELOPMENT:
         appender(STDOUT, ConsoleAppender) {
@@ -89,11 +82,7 @@
                         "%level %logger - %msg%n"
             }
         }
-<<<<<<< HEAD
-        root(INFO, [FULL_STACKTRACE, STDOUT])
-=======
         root(WARN, [FULL_STACKTRACE, STDOUT])
->>>>>>> 05398422
         break
     default:
         appender(TOMCAT_LOG, ConsoleAppender) {
@@ -104,11 +93,6 @@
                         '%clr(%-40.40logger{39}){cyan} %clr(:){faint} ' + // Logger
                         '%m%n%wex' // Message
             }
-<<<<<<< HEAD
-        }
-        root(INFO, [TOMCAT_LOG])
-        break
-=======
         }
         root(WARN, [TOMCAT_LOG])
         break
@@ -130,5 +114,4 @@
             logger(name, level)
         }
     }
->>>>>>> 05398422
 }